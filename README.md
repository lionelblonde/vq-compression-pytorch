# Earth Observation Compression via Vector Quantization in PyTorch

## Description

The repository contains PyTorch implementations of VQ-(V)AE
(the "V" is dropped because we model the compressor as
a _non-variational_ autoencoder)
to use on earth observation data from the [BigEarthNet dataset](https://bigearth.net/).
This dataset has been introduced as a benchmark
for multi-label classification (although the labels are irrelevant here)
on earth observations, in the context of remote sensing.
The dataset is a collection of currated samples
originating from the [Sentinel-2](https://en.wikipedia.org/wiki/Sentinel-2) data source.
The goal of the model consists in learning to compress earth observations
in as few bits as possible.

There is one script to run the job locally (`anton_launcher`)
and one adapted for Slurm-orchestrated HPC clusters (`slurm_launcher`).
The file `spawner.py` at the root (called by `slurm_launcher`)
also offer the option to spawn arrays of jobs locally within a Tmux session
(where each job spawned has its own window within the session).

When run locally, the scripts expect the dataset to be present locally _uncompressed_.
When run with Slurm, it expects the dataset to be present on a accessible note _compressed_.
These behaviors are modifiable in the scripts provided.
The choices I made here were for my own convenience.

## Requirements

GDAL: might need to install `gdal` and/or `libgdal` on your system.
Has proven finicky to install.

Python version: >=3.10

Set up your Python environment as follows (prefered way; Dockerfile provided too):
```bash
pip install --upgrade pip
conda install -c conda-forge gdal
pip install rasterio opencv-python tqdm numpy scikit-learn wandb tmuxp tabulate
```
PyTorch __with__ GPU support (_preferred_):
```bash
conda install pytorch torchvision torchaudio pytorch-cuda=11.8 -c pytorch -c nvidia
```
PyTorch __without__ GPU support:
```bash
conda install pytorch torchvision torchaudio cpuonly -c pytorch
```

Finally (keep this last), install lucidrains' vector quantization lib:
```bash
pip install vector-quantize-pytorch
```

## TODO's

<<<<<<< HEAD
- [] Provide the option to use Residual VQ
     (from the [SoundStream paper](http://arxiv.org/abs/2107.03312),
     which proposes to employ several quantizers to reccursively quantize
     what's encoded, organized in a hierarchical fashion)
=======
- [] Provide the option to use Residual VQ (from the SoundStream paper,
which proposes to employ several quantizers to reccursively quantize
what's encoded, organized in a hierarchical fashion)
    - [] Test out the integrated Residual VQ (debug+benchmark)
>>>>>>> 4896de76
<|MERGE_RESOLUTION|>--- conflicted
+++ resolved
@@ -51,17 +51,3 @@
 ```bash
 pip install vector-quantize-pytorch
 ```
-
-## TODO's
-
-<<<<<<< HEAD
-- [] Provide the option to use Residual VQ
-     (from the [SoundStream paper](http://arxiv.org/abs/2107.03312),
-     which proposes to employ several quantizers to reccursively quantize
-     what's encoded, organized in a hierarchical fashion)
-=======
-- [] Provide the option to use Residual VQ (from the SoundStream paper,
-which proposes to employ several quantizers to reccursively quantize
-what's encoded, organized in a hierarchical fashion)
-    - [] Test out the integrated Residual VQ (debug+benchmark)
->>>>>>> 4896de76
